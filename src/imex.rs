--- conflicted
+++ resolved
@@ -16,12 +16,7 @@
 use crate::e2ee;
 use crate::error::*;
 use crate::events::Event;
-<<<<<<< HEAD
-use crate::key::{self, Key};
-=======
-use crate::job::*;
 use crate::key::{self, DcKey, Key, SignedSecretKey};
->>>>>>> 3ee81cbe
 use crate::message::{Message, MsgId};
 use crate::mimeparser::SystemMessage;
 use crate::param::*;
@@ -186,16 +181,8 @@
         passphrase.len() >= 2,
         "Passphrase must be at least 2 chars long."
     );
-<<<<<<< HEAD
-    let self_addr = e2ee::ensure_secret_key_exists(context).await?;
-    let private_key = Key::from_self_private(context, self_addr, &context.sql)
-        .await
-        .ok_or_else(|| format_err!("Failed to get private key."))?;
+    let private_key = Key::from(SignedSecretKey::load_self(context).await?);
     let ac_headers = match context.get_config_bool(Config::E2eeEnabled).await {
-=======
-    let private_key = Key::from(SignedSecretKey::load_self(context)?);
-    let ac_headers = match context.get_config_bool(Config::E2eeEnabled) {
->>>>>>> 3ee81cbe
         false => None,
         true => Some(("Autocrypt-Prefer-Encrypt", "mutual")),
     };
