--- conflicted
+++ resolved
@@ -121,7 +121,6 @@
         context: &'a Context,
         src: impl AsRef<Path>,
     ) -> std::result::Result<BlobObject<'a>, BlobError> {
-<<<<<<< HEAD
         let mut src_file =
             fs::File::open(src.as_ref())
                 .await
@@ -130,16 +129,7 @@
                     blobname: String::from(""),
                     src: src.as_ref().to_path_buf(),
                     cause: err,
-                    backtrace: failure::Backtrace::new(),
                 })?;
-=======
-        let mut src_file = fs::File::open(src.as_ref()).map_err(|err| BlobError::CopyFailure {
-            blobdir: context.get_blobdir().to_path_buf(),
-            blobname: String::from(""),
-            src: src.as_ref().to_path_buf(),
-            cause: err,
-        })?;
->>>>>>> 3ee81cbe
         let (stem, ext) = BlobObject::sanitise_name(&src.as_ref().to_string_lossy());
         let (name, mut dst_file) =
             BlobObject::create_new_file(context.get_blobdir(), &stem, &ext).await?;
@@ -155,14 +145,8 @@
                 blobname: name_for_err,
                 src: src.as_ref().to_path_buf(),
                 cause: err,
-<<<<<<< HEAD
-                backtrace: failure::Backtrace::new(),
             });
         }
-=======
-            }
-        })?;
->>>>>>> 3ee81cbe
         let blob = BlobObject {
             blobdir: context.get_blobdir(),
             name: format!("$BLOBDIR/{}", name),
