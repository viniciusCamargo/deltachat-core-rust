use mmime::mmapstring::*;

use std::ffi::CStr;
use std::time::Duration;

use rand::{thread_rng, Rng};

use crate::constants::Event;
use crate::context::Context;
use crate::dc_chat::*;
use crate::dc_configure::*;
use crate::dc_imex::*;
use crate::dc_jobthread::*;
use crate::dc_location::*;
use crate::dc_loginparam::*;
use crate::dc_mimefactory::*;
use crate::dc_msg::*;
use crate::dc_param::*;
use crate::dc_tools::*;
use crate::imap::*;
use crate::keyhistory::*;
use crate::sql;
use crate::types::*;
use crate::x::*;

// thread IDs
// jobs in the INBOX-thread, range from DC_IMAP_THREAD..DC_IMAP_THREAD+999
// low priority ...
// ... high priority
// jobs in the SMTP-thread, range from DC_SMTP_THREAD..DC_SMTP_THREAD+999
// low priority ...
// ... high priority
// timeouts until actions are aborted.
// this may also affects IDLE to return, so a re-connect may take this time.
// mailcore2 uses 30 seconds, k-9 uses 10 seconds
#[derive(Copy, Clone)]
#[repr(C)]
pub struct dc_job_t {
    pub job_id: uint32_t,
    pub action: libc::c_int,
    pub foreign_id: uint32_t,
    pub desired_timestamp: i64,
    pub added_timestamp: i64,
    pub tries: libc::c_int,
    pub param: *mut dc_param_t,
    pub try_again: libc::c_int,
    pub pending_error: *mut libc::c_char,
}

pub unsafe fn dc_perform_imap_jobs(context: &Context) {
<<<<<<< HEAD
    info!(context, 0, "dc_perform_imap_jobs starting.",);
=======
    info!(context, 0, "INBOX-jobs started...",);
>>>>>>> 0c5015d9

    let probe_imap_network = *context.probe_imap_network.clone().read().unwrap();
    *context.probe_imap_network.write().unwrap() = 0;
    *context.perform_inbox_jobs_needed.write().unwrap() = 0;

    dc_job_perform(context, 100, probe_imap_network);
<<<<<<< HEAD
    info!(context, 0, "dc_perform_imap_jobs ended.",);
=======
    info!(context, 0, "INBOX-jobs ended.",);
>>>>>>> 0c5015d9
}

unsafe fn dc_job_perform(context: &Context, thread: libc::c_int, probe_network: libc::c_int) {
    let query = if probe_network == 0 {
        // processing for first-try and after backoff-timeouts:
        // process jobs in the order they were added.
        "SELECT id, action, foreign_id, param, added_timestamp, desired_timestamp, tries \
         FROM jobs WHERE thread=? AND desired_timestamp<=? ORDER BY action DESC, added_timestamp;"
    } else {
        // processing after call to dc_maybe_network():
        // process _all_ pending jobs that failed before
        // in the order of their backoff-times.
        "SELECT id, action, foreign_id, param, added_timestamp, desired_timestamp, tries \
         FROM jobs WHERE thread=? AND tries>0 ORDER BY desired_timestamp, action DESC;"
    };

    let params_no_probe = params![thread as i64, time()];
    let params_probe = params![thread as i64];
    let params: &[&dyn rusqlite::ToSql] = if probe_network == 0 {
        params_no_probe
    } else {
        params_probe
    };

    let jobs: Vec<dc_job_t> = context
        .sql
        .query_map(
            query,
            params,
            |row| {
                let job = dc_job_t {
                    job_id: row.get(0)?,
                    action: row.get(1)?,
                    foreign_id: row.get(2)?,
                    desired_timestamp: row.get(5)?,
                    added_timestamp: row.get(4)?,
                    tries: row.get(6)?,
                    param: dc_param_new(),
                    try_again: 0,
                    pending_error: 0 as *mut libc::c_char,
                };

                let packed: String = row.get(3)?;
                dc_param_set_packed(job.param, to_cstring(packed).as_ptr());
                Ok(job)
            },
            |jobs| {
                jobs.collect::<Result<Vec<dc_job_t>, _>>()
                    .map_err(Into::into)
            },
        )
        .unwrap_or_default();

    for mut job in jobs {
        info!(
            context,
            0,
            "{}-job #{}, action {} started...",
            if thread == 100 { "INBOX" } else { "SMTP" },
            job.job_id,
            job.action,
        );

        // some configuration jobs are "exclusive":
        // - they are always executed in the imap-thread and the smtp-thread is suspended during execution
        // - they may change the database handle change the database handle; we do not keep old pointers therefore
        // - they can be re-executed one time AT_ONCE, but they are not save in the database for later execution
        if 900 == job.action || 910 == job.action {
            dc_job_kill_action(context, job.action);
            dc_jobthread_suspend(context, &context.sentbox_thread.clone().read().unwrap(), 1);
            dc_jobthread_suspend(context, &context.mvbox_thread.clone().read().unwrap(), 1);
            dc_suspend_smtp_thread(context, 1);
        }

        let mut tries = 0;
        while tries <= 1 {
            // this can be modified by a job using dc_job_try_again_later()
            job.try_again = 0;

            match job.action {
                5901 => dc_job_do_DC_JOB_SEND(context, &mut job),
                110 => dc_job_do_DC_JOB_DELETE_MSG_ON_IMAP(context, &mut job),
                130 => dc_job_do_DC_JOB_MARKSEEN_MSG_ON_IMAP(context, &mut job),
                120 => dc_job_do_DC_JOB_MARKSEEN_MDN_ON_IMAP(context, &mut job),
                200 => dc_job_do_DC_JOB_MOVE_MSG(context, &mut job),
                5011 => dc_job_do_DC_JOB_SEND(context, &mut job),
                900 => dc_job_do_DC_JOB_CONFIGURE_IMAP(context, &mut job),
                910 => dc_job_do_DC_JOB_IMEX_IMAP(context, &mut job),
                5005 => dc_job_do_DC_JOB_MAYBE_SEND_LOCATIONS(context, &mut job),
                5007 => dc_job_do_DC_JOB_MAYBE_SEND_LOC_ENDED(context, &mut job),
                105 => sql::housekeeping(context),
                _ => {}
            }
            if job.try_again != -1 {
                break;
            }
            tries += 1
        }
        if 900 == job.action || 910 == job.action {
            dc_jobthread_suspend(
                context,
                &mut context.sentbox_thread.clone().read().unwrap(),
                0,
            );
            dc_jobthread_suspend(
                context,
                &mut context.mvbox_thread.clone().read().unwrap(),
                0,
            );
            dc_suspend_smtp_thread(context, 0);
            break;
        } else if job.try_again == 2 {
            // just try over next loop unconditionally, the ui typically interrupts idle when the file (video) is ready
            info!(
                context,
                0,
                "{}-job #{} not yet ready and will be delayed.",
                if thread == 100 { "INBOX" } else { "SMTP" },
                job.job_id
            );
        } else if job.try_again == -1 || job.try_again == 3 {
            let tries = job.tries + 1;
            if tries < 17 {
                job.tries = tries;
                let time_offset = get_backoff_time_offset(tries);
                job.desired_timestamp = job.added_timestamp + time_offset;
                dc_job_update(context, &mut job);
                info!(
                    context,
                    0,
                    "{}-job #{} not succeeded on try #{}, retry in ADD_TIME+{} (in {} seconds).",
                    if thread == 100 { "INBOX" } else { "SMTP" },
                    job.job_id as libc::c_int,
                    tries,
                    time_offset,
                    job.added_timestamp + time_offset - time()
                );
                if thread == 5000 && tries < 17 - 1 {
                    context
                        .smtp_state
                        .clone()
                        .0
                        .lock()
                        .unwrap()
                        .perform_jobs_needed = 2;
                }
            } else {
                if job.action == 5901 {
                    dc_set_msg_failed(context, job.foreign_id, job.pending_error);
                }
                dc_job_delete(context, &mut job);
            }
            if 0 == probe_network {
                continue;
            }
            // on dc_maybe_network() we stop trying here;
            // these jobs are already tried once.
            // otherwise, we just continue with the next job
            // to give other jobs a chance being tried at least once.
            break;
        } else {
            dc_job_delete(context, &mut job);
        }
        dc_param_unref(job.param);
        free(job.pending_error as *mut libc::c_void);
    }
}

fn dc_job_delete(context: &Context, job: &dc_job_t) -> bool {
    context
        .sql
        .execute("DELETE FROM jobs WHERE id=?;", params![job.job_id as i32])
        .is_ok()
}

/* ******************************************************************************
 * Tools
 ******************************************************************************/
unsafe fn get_backoff_time_offset(c_tries: libc::c_int) -> i64 {
    // results in ~3 weeks for the last backoff timespan
    let mut N = 2_i32.pow((c_tries - 1) as u32);
    N = N * 60;
    let mut rng = thread_rng();
    let n: i32 = rng.gen();
    let mut seconds = n % (N + 1);
    if seconds < 1 {
        seconds = 1;
    }
    seconds as i64
}

fn dc_job_update(context: &Context, job: &dc_job_t) -> bool {
    sql::execute(
        context,
        &context.sql,
        "UPDATE jobs SET desired_timestamp=?, tries=?, param=? WHERE id=?;",
        params![
            job.desired_timestamp,
            job.tries as i64,
            as_str(unsafe { (*job.param).packed }),
            job.job_id as i32,
        ],
    )
    .is_ok()
}

unsafe fn dc_suspend_smtp_thread(context: &Context, suspend: libc::c_int) {
    context.smtp_state.0.lock().unwrap().suspended = suspend;
    if 0 != suspend {
        loop {
            if context.smtp_state.0.lock().unwrap().doing_jobs == 0 {
                return;
            }
            std::thread::sleep(std::time::Duration::from_micros(300 * 1000));
        }
    }
}
unsafe fn dc_job_do_DC_JOB_SEND(context: &Context, job: &mut dc_job_t) {
    let mut current_block: u64;
    let mut filename: *mut libc::c_char = 0 as *mut libc::c_char;
    let mut buf: *mut libc::c_void = 0 as *mut libc::c_void;
    let mut buf_bytes: size_t = 0i32 as size_t;
    let mut recipients: *mut libc::c_char = 0 as *mut libc::c_char;

    /* connect to SMTP server, if not yet done */
    if !context.smtp.lock().unwrap().is_connected() {
<<<<<<< HEAD
        let loginparam: *mut dc_loginparam_t = dc_loginparam_new();
        dc_loginparam_read(
            context,
            loginparam,
            &context.sql,
            b"configured_\x00" as *const u8 as *const libc::c_char,
        );
        let connected = context.smtp.lock().unwrap().connect(context, loginparam);
        dc_loginparam_unref(loginparam);
        if !connected {
=======
        let loginparam = dc_loginparam_read(context, &context.sql, "configured_");
        let connected = context.smtp.lock().unwrap().connect(context, &loginparam);

        if 0 == connected {
>>>>>>> 0c5015d9
            dc_job_try_again_later(job, 3i32, 0 as *const libc::c_char);
            current_block = 14216916617354591294;
        } else {
            current_block = 13109137661213826276;
        }
    } else {
        current_block = 13109137661213826276;
    }
    match current_block {
        13109137661213826276 => {
            filename = dc_param_get(job.param, 'f' as i32, 0 as *const libc::c_char);
            if filename.is_null() {
                warn!(context, 0, "Missing file name for job {}", job.job_id,);
            } else if !(0 == dc_read_file(context, filename, &mut buf, &mut buf_bytes)) {
                recipients = dc_param_get(job.param, 'R' as i32, 0 as *const libc::c_char);
                if recipients.is_null() {
                    warn!(context, 0, "Missing recipients for job {}", job.job_id,);
                } else {
                    let recipients_list = std::ffi::CStr::from_ptr(recipients)
                        .to_str()
                        .unwrap()
                        .split("\x1e")
                        .filter_map(|addr| match lettre::EmailAddress::new(addr.to_string()) {
                            Ok(addr) => Some(addr),
                            Err(err) => {
                                eprintln!("WARNING: invalid recipient: {} {:?}", addr, err);
                                None
                            }
                        })
                        .collect::<Vec<_>>();
                    /* if there is a msg-id and it does not exist in the db, cancel sending.
                    this happends if dc_delete_msgs() was called
                    before the generated mime was sent out */
                    if 0 != job.foreign_id {
                        if 0 == dc_msg_exists(context, job.foreign_id) {
                            warn!(
                                context,
                                0,
                                "Message {} for job {} does not exist",
                                job.foreign_id,
                                job.job_id,
                            );
                            current_block = 14216916617354591294;
                        } else {
                            current_block = 11194104282611034094;
                        }
                    } else {
                        current_block = 11194104282611034094;
                    }
                    match current_block {
                        14216916617354591294 => {}
                        _ => {
                            /* send message */
                            let body =
                                std::slice::from_raw_parts(buf as *const u8, buf_bytes).to_vec();
                            if 0 == context.smtp.lock().unwrap().send(
                                context,
                                recipients_list,
                                body,
                            ) {
                                context.smtp.lock().unwrap().disconnect();
                                dc_job_try_again_later(
                                    job,
                                    -1i32,
                                    (*&mut context.smtp.clone().lock().unwrap()).error,
                                );
                            } else {
                                dc_delete_file(context, filename);
                                if 0 != job.foreign_id {
                                    dc_update_msg_state(context, job.foreign_id, 26i32);
                                    let chat_id: i32 = context
                                        .sql
                                        .query_row_col(
                                            context,
                                            "SELECT chat_id FROM msgs WHERE id=?",
                                            params![job.foreign_id as i32],
                                            0,
                                        )
                                        .unwrap_or_default();
                                    context.call_cb(
                                        Event::MSG_DELIVERED,
                                        chat_id as uintptr_t,
                                        job.foreign_id as uintptr_t,
                                    );
                                }
                            }
                        }
                    }
                }
            }
        }
        _ => {}
    }
    free(recipients as *mut libc::c_void);
    free(buf);
    free(filename as *mut libc::c_void);
}

// this value does not increase the number of tries
pub unsafe fn dc_job_try_again_later(
    job: &mut dc_job_t,
    try_again: libc::c_int,
    pending_error: *const libc::c_char,
) {
    job.try_again = try_again;
    free(job.pending_error as *mut libc::c_void);
    job.pending_error = dc_strdup_keep_null(pending_error);
}

unsafe fn dc_job_do_DC_JOB_MOVE_MSG(context: &Context, job: &mut dc_job_t) {
    let mut current_block: u64;
    let msg = dc_msg_new_untyped(context);
    let mut dest_uid: uint32_t = 0i32 as uint32_t;

    let inbox = context.inbox.read().unwrap();

    if !inbox.is_connected() {
        connect_to_inbox(context, &inbox);
        if !inbox.is_connected() {
            dc_job_try_again_later(job, 3i32, 0 as *const libc::c_char);
            current_block = 2238328302157162973;
        } else {
            current_block = 2473556513754201174;
        }
    } else {
        current_block = 2473556513754201174;
    }
    match current_block {
        2473556513754201174 => {
            if dc_msg_load_from_db(msg, context, job.foreign_id) {
                if context
                    .sql
                    .get_config_int(context, "folders_configured")
                    .unwrap_or_default()
                    < 3
                {
                    inbox.configure_folders(context, 0x1i32);
                }
                let dest_folder = context.sql.get_config(context, "configured_mvbox_folder");

                if let Some(dest_folder) = dest_folder {
                    let server_folder = as_str((*msg).server_folder);

                    match inbox.mv(
                        context,
                        server_folder,
                        (*msg).server_uid,
                        &dest_folder,
                        &mut dest_uid,
                    ) as libc::c_uint
                    {
                        1 => {
                            current_block = 6379107252614456477;
                            match current_block {
                                12072121998757195963 => {
                                    dc_update_server_uid(
                                        context,
                                        (*msg).rfc724_mid,
                                        &dest_folder,
                                        dest_uid,
                                    );
                                }
                                _ => {
                                    dc_job_try_again_later(job, 3i32, 0 as *const libc::c_char);
                                }
                            }
                        }
                        3 => {
                            current_block = 12072121998757195963;
                            match current_block {
                                12072121998757195963 => {
                                    dc_update_server_uid(
                                        context,
                                        (*msg).rfc724_mid,
                                        &dest_folder,
                                        dest_uid,
                                    );
                                }
                                _ => {
                                    dc_job_try_again_later(job, 3i32, 0 as *const libc::c_char);
                                }
                            }
                        }
                        0 | 2 | _ => {}
                    }
                }
            }
        }
        _ => {}
    }

    dc_msg_unref(msg);
}

/* ******************************************************************************
 * IMAP-jobs
 ******************************************************************************/
fn connect_to_inbox(context: &Context, inbox: &Imap) -> libc::c_int {
    let ret_connected = dc_connect_to_configured_imap(context, inbox);
    if 0 != ret_connected {
        inbox.set_watch_folder("INBOX".into());
    }
    ret_connected
}

unsafe fn dc_job_do_DC_JOB_MARKSEEN_MDN_ON_IMAP(context: &Context, job: &mut dc_job_t) {
    let current_block: u64;
    let folder: *mut libc::c_char = dc_param_get(job.param, 'Z' as i32, 0 as *const libc::c_char);
    let uid: uint32_t = dc_param_get_int(job.param, 'z' as i32, 0i32) as uint32_t;
    let mut dest_uid: uint32_t = 0i32 as uint32_t;
    let inbox = context.inbox.read().unwrap();

    if !inbox.is_connected() {
        connect_to_inbox(context, &inbox);
        if !inbox.is_connected() {
            dc_job_try_again_later(job, 3i32, 0 as *const libc::c_char);
            current_block = 2670689566614003383;
        } else {
            current_block = 11006700562992250127;
        }
    } else {
        current_block = 11006700562992250127;
    }
    match current_block {
        11006700562992250127 => {
            let folder = CStr::from_ptr(folder).to_str().unwrap();
            if inbox.set_seen(context, folder, uid) as libc::c_uint == 0i32 as libc::c_uint {
                dc_job_try_again_later(job, 3i32, 0 as *const libc::c_char);
            }
            if 0 != dc_param_get_int(job.param, 'M' as i32, 0i32) {
                if context
                    .sql
                    .get_config_int(context, "folders_configured")
                    .unwrap_or_default()
                    < 3
                {
                    inbox.configure_folders(context, 0x1i32);
                }
                let dest_folder = context.sql.get_config(context, "configured_mvbox_folder");
                if let Some(dest_folder) = dest_folder {
                    if 1 == inbox.mv(context, folder, uid, dest_folder, &mut dest_uid)
                        as libc::c_uint
                    {
                        dc_job_try_again_later(job, 3, 0 as *const libc::c_char);
                    }
                }
            }
        }
        _ => {}
    }
    free(folder as *mut libc::c_void);
}

unsafe fn dc_job_do_DC_JOB_MARKSEEN_MSG_ON_IMAP(context: &Context, job: &mut dc_job_t) {
    let mut current_block: u64;
    let msg: *mut dc_msg_t = dc_msg_new_untyped(context);
    let inbox = context.inbox.read().unwrap();

    if !inbox.is_connected() {
        connect_to_inbox(context, &inbox);
        if !inbox.is_connected() {
            dc_job_try_again_later(job, 3i32, 0 as *const libc::c_char);
            current_block = 17792648348530113339;
        } else {
            current_block = 15240798224410183470;
        }
    } else {
        current_block = 15240798224410183470;
    }
    match current_block {
        15240798224410183470 => {
            if dc_msg_load_from_db(msg, context, job.foreign_id) {
                let server_folder = CStr::from_ptr((*msg).server_folder).to_str().unwrap();
                match inbox.set_seen(context, server_folder, (*msg).server_uid) as libc::c_uint {
                    0 => {}
                    1 => {
                        current_block = 12392248546350854223;
                        match current_block {
                            12392248546350854223 => {
                                dc_job_try_again_later(job, 3i32, 0 as *const libc::c_char);
                            }
                            _ => {
                                if 0 != dc_param_get_int((*msg).param, 'r' as i32, 0i32)
                                    && 0 != context
                                        .sql
                                        .get_config_int(context, "mdns_enabled")
                                        .unwrap_or_else(|| 1)
                                {
                                    let folder =
                                        CStr::from_ptr((*msg).server_folder).to_str().unwrap();
                                    match inbox.set_mdnsent(context, folder, (*msg).server_uid)
                                        as libc::c_uint
                                    {
                                        1 => {
                                            current_block = 4016212065805849280;
                                            match current_block {
                                                6186957421461061791 => {
                                                    dc_send_mdn(context, (*msg).id);
                                                }
                                                _ => {
                                                    dc_job_try_again_later(
                                                        job,
                                                        3i32,
                                                        0 as *const libc::c_char,
                                                    );
                                                }
                                            }
                                        }
                                        3 => {
                                            current_block = 6186957421461061791;
                                            match current_block {
                                                6186957421461061791 => {
                                                    dc_send_mdn(context, (*msg).id);
                                                }
                                                _ => {
                                                    dc_job_try_again_later(
                                                        job,
                                                        3i32,
                                                        0 as *const libc::c_char,
                                                    );
                                                }
                                            }
                                        }
                                        0 | 2 | _ => {}
                                    }
                                }
                            }
                        }
                    }
                    _ => {
                        current_block = 7746791466490516765;
                        match current_block {
                            12392248546350854223 => {
                                dc_job_try_again_later(job, 3i32, 0 as *const libc::c_char);
                            }
                            _ => {
                                if 0 != dc_param_get_int((*msg).param, 'r' as i32, 0i32)
                                    && 0 != context
                                        .sql
                                        .get_config_int(context, "mdns_enabled")
                                        .unwrap_or_else(|| 1)
                                {
                                    let folder =
                                        CStr::from_ptr((*msg).server_folder).to_str().unwrap();

                                    match inbox.set_mdnsent(context, folder, (*msg).server_uid)
                                        as libc::c_uint
                                    {
                                        1 => {
                                            current_block = 4016212065805849280;
                                            match current_block {
                                                6186957421461061791 => {
                                                    dc_send_mdn(context, (*msg).id);
                                                }
                                                _ => {
                                                    dc_job_try_again_later(
                                                        job,
                                                        3i32,
                                                        0 as *const libc::c_char,
                                                    );
                                                }
                                            }
                                        }
                                        3 => {
                                            current_block = 6186957421461061791;
                                            match current_block {
                                                6186957421461061791 => {
                                                    dc_send_mdn(context, (*msg).id);
                                                }
                                                _ => {
                                                    dc_job_try_again_later(
                                                        job,
                                                        3i32,
                                                        0 as *const libc::c_char,
                                                    );
                                                }
                                            }
                                        }
                                        0 | 2 | _ => {}
                                    }
                                }
                            }
                        }
                    }
                }
            }
        }
        _ => {}
    }
    dc_msg_unref(msg);
}
unsafe fn dc_send_mdn(context: &Context, msg_id: uint32_t) {
    let mut mimefactory: dc_mimefactory_t = dc_mimefactory_t {
        from_addr: 0 as *mut libc::c_char,
        from_displayname: 0 as *mut libc::c_char,
        selfstatus: 0 as *mut libc::c_char,
        recipients_names: 0 as *mut clist,
        recipients_addr: 0 as *mut clist,
        timestamp: 0,
        rfc724_mid: 0 as *mut libc::c_char,
        loaded: DC_MF_NOTHING_LOADED,
        msg: 0 as *mut dc_msg_t,
        chat: 0 as *mut Chat,
        increation: 0,
        in_reply_to: 0 as *mut libc::c_char,
        references: 0 as *mut libc::c_char,
        req_mdn: 0,
        out: 0 as *mut MMAPString,
        out_encrypted: 0,
        out_gossiped: 0,
        out_last_added_location_id: 0,
        error: 0 as *mut libc::c_char,
        context,
    };
    dc_mimefactory_init(&mut mimefactory, context);
    if !(0 == dc_mimefactory_load_mdn(&mut mimefactory, msg_id)
        || 0 == dc_mimefactory_render(&mut mimefactory))
    {
        dc_add_smtp_job(context, 5011i32, &mut mimefactory);
    }
    dc_mimefactory_empty(&mut mimefactory);
}
/* ******************************************************************************
 * SMTP-jobs
 ******************************************************************************/
/* *
 * Store the MIME message in a file and send it later with a new SMTP job.
 *
 * @param context The context object as created by dc_context_new()
 * @param action One of the DC_JOB_SEND_ constants
 * @param mimefactory An instance of dc_mimefactory_t with a loaded and rendered message or MDN
 * @return 1=success, 0=error
 */
unsafe fn dc_add_smtp_job(
    context: &Context,
    action: libc::c_int,
    mimefactory: *mut dc_mimefactory_t,
) -> libc::c_int {
    let pathNfilename: *mut libc::c_char;
    let mut success: libc::c_int = 0i32;
    let mut recipients: *mut libc::c_char = 0 as *mut libc::c_char;
    let param: *mut dc_param_t = dc_param_new();
    pathNfilename = dc_get_fine_pathNfilename(
        context,
        b"$BLOBDIR\x00" as *const u8 as *const libc::c_char,
        (*mimefactory).rfc724_mid,
    );
    if pathNfilename.is_null() {
        error!(
            context,
            0,
            "Could not find free file name for message with ID <{}>.",
            to_string((*mimefactory).rfc724_mid),
        );
    } else if 0
        == dc_write_file(
            context,
            pathNfilename,
            (*(*mimefactory).out).str_0 as *const libc::c_void,
            (*(*mimefactory).out).len,
        )
    {
        error!(
            context,
            0,
            "Could not write message <{}> to \"{}\".",
            to_string((*mimefactory).rfc724_mid),
            as_str(pathNfilename),
        );
    } else {
        recipients = dc_str_from_clist(
            (*mimefactory).recipients_addr,
            b"\x1e\x00" as *const u8 as *const libc::c_char,
        );
        dc_param_set(param, 'f' as i32, pathNfilename);
        dc_param_set(param, 'R' as i32, recipients);
        dc_job_add(
            context,
            action,
            (if (*mimefactory).loaded as libc::c_uint
                == DC_MF_MSG_LOADED as libc::c_int as libc::c_uint
            {
                (*(*mimefactory).msg).id
            } else {
                0i32 as libc::c_uint
            }) as libc::c_int,
            (*param).packed,
            0i32,
        );
        success = 1i32
    }
    dc_param_unref(param);
    free(recipients as *mut libc::c_void);
    free(pathNfilename as *mut libc::c_void);
    return success;
}
pub unsafe fn dc_job_add(
    context: &Context,
    action: libc::c_int,
    foreign_id: libc::c_int,
    param: *const libc::c_char,
    delay_seconds: libc::c_int,
) {
    let timestamp = time();
    let thread = if action >= 100 && action < 100 + 1000 {
        100
    } else if action >= 5000 && action < 5000 + 1000 {
        5000
    } else {
        return;
    };

    sql::execute(
        context,
        &context.sql,
        "INSERT INTO jobs (added_timestamp, thread, action, foreign_id, param, desired_timestamp) VALUES (?,?,?,?,?,?);",
        params![
            timestamp,
            thread,
            action,
            foreign_id,
            if !param.is_null() {
                as_str(param)
            } else {
                ""
            },
            (timestamp + delay_seconds as i64)
        ]
    );

    if thread == 100 {
        dc_interrupt_imap_idle(context);
    } else {
        dc_interrupt_smtp_idle(context);
    }
}

pub unsafe fn dc_interrupt_smtp_idle(context: &Context) {
    info!(context, 0, "Interrupting SMTP-idle...",);

    let &(ref lock, ref cvar) = &*context.smtp_state.clone();
    let mut state = lock.lock().unwrap();

    state.perform_jobs_needed = 1;
    state.idle = true;
    cvar.notify_one();
}

pub unsafe fn dc_interrupt_imap_idle(context: &Context) {
    info!(context, 0, "Interrupting IMAP-IDLE...",);

    *context.perform_inbox_jobs_needed.write().unwrap() = 1;
    context.inbox.read().unwrap().interrupt_idle();
}

unsafe fn dc_job_do_DC_JOB_DELETE_MSG_ON_IMAP(context: &Context, job: &mut dc_job_t) {
    let mut current_block: u64;
    let mut delete_from_server: libc::c_int = 1i32;
    let msg: *mut dc_msg_t = dc_msg_new_untyped(context);
    let inbox = context.inbox.read().unwrap();

    if !(!dc_msg_load_from_db(msg, context, job.foreign_id)
        || (*msg).rfc724_mid.is_null()
        || *(*msg).rfc724_mid.offset(0isize) as libc::c_int == 0i32)
    {
        /* eg. device messages have no Message-ID */
        if dc_rfc724_mid_cnt(context, (*msg).rfc724_mid) != 1i32 {
            info!(
                context,
                0, "The message is deleted from the server when all parts are deleted.",
            );
            delete_from_server = 0i32
        }
        /* if this is the last existing part of the message, we delete the message from the server */
        if 0 != delete_from_server {
            if !inbox.is_connected() {
                connect_to_inbox(context, &inbox);
                if !inbox.is_connected() {
                    dc_job_try_again_later(job, 3i32, 0 as *const libc::c_char);
                    current_block = 8913536887710889399;
                } else {
                    current_block = 5399440093318478209;
                }
            } else {
                current_block = 5399440093318478209;
            }
            match current_block {
                8913536887710889399 => {}
                _ => {
                    let mid = CStr::from_ptr((*msg).rfc724_mid).to_str().unwrap();
                    let server_folder = CStr::from_ptr((*msg).server_folder).to_str().unwrap();
                    if 0 == inbox.delete_msg(context, mid, server_folder, &mut (*msg).server_uid) {
                        dc_job_try_again_later(job, -1i32, 0 as *const libc::c_char);
                        current_block = 8913536887710889399;
                    } else {
                        current_block = 17407779659766490442;
                    }
                }
            }
        } else {
            current_block = 17407779659766490442;
        }
        match current_block {
            8913536887710889399 => {}
            _ => {
                dc_delete_msg_from_db(context, (*msg).id);
            }
        }
    }
    dc_msg_unref(msg);
}

/* delete all pending jobs with the given action */
pub fn dc_job_kill_action(context: &Context, action: libc::c_int) -> bool {
    sql::execute(
        context,
        &context.sql,
        "DELETE FROM jobs WHERE action=?;",
        params![action],
    )
    .is_ok()
}

pub unsafe fn dc_perform_imap_fetch(context: &Context) {
    let inbox = context.inbox.read().unwrap();
<<<<<<< HEAD
    info!(context, 0, "dc_perform_imap_fetch got inbox");
=======
    let start = clock();
>>>>>>> 0c5015d9

    if 0 == connect_to_inbox(context, &inbox) {
        return;
    }
    if context
        .sql
        .get_config_int(context, "inbox_watch")
        .unwrap_or_else(|| 1)
        == 0
    {
        info!(context, 0, "INBOX-watch disabled.",);
        return;
    }
    info!(context, 0, "INBOX-fetch started...",);
    inbox.fetch(context);
    if inbox.should_reconnect() {
        info!(context, 0, "INBOX-fetch aborted, starting over...",);
        inbox.fetch(context);
    }
    info!(
        context,
        0,
        "INBOX-fetch done in {:.4} ms.",
        clock().wrapping_sub(start) as libc::c_double * 1000.0f64 / 1000000 as libc::c_double,
    );
}

pub fn dc_perform_imap_idle(context: &Context) {
    let inbox = context.inbox.read().unwrap();

    connect_to_inbox(context, &inbox);

    if 0 != *context.perform_inbox_jobs_needed.clone().read().unwrap() {
        info!(
            context,
            0, "INBOX-IDLE will not be started because of waiting jobs."
        );
        return;
    }
    info!(context, 0, "INBOX-IDLE started...");
    inbox.idle(context);
    info!(context, 0, "INBOX-IDLE ended.");
}

pub unsafe fn dc_perform_mvbox_fetch(context: &Context) {
    let use_network = context
        .sql
        .get_config_int(context, "mvbox_watch")
        .unwrap_or_else(|| 1);
    dc_jobthread_fetch(
        context,
        &mut context.mvbox_thread.clone().write().unwrap(),
        use_network,
    );
}

pub unsafe fn dc_perform_mvbox_idle(context: &Context) {
    let use_network = context
        .sql
        .get_config_int(context, "mvbox_watch")
        .unwrap_or_else(|| 1);

    dc_jobthread_idle(
        context,
        &context.mvbox_thread.clone().read().unwrap(),
        use_network,
    );
}

pub unsafe fn dc_interrupt_mvbox_idle(context: &Context) {
    dc_jobthread_interrupt_idle(context, &context.mvbox_thread.clone().read().unwrap());
}

pub unsafe fn dc_perform_sentbox_fetch(context: &Context) {
    let use_network = context
        .sql
        .get_config_int(context, "sentbox_watch")
        .unwrap_or_else(|| 1);
    dc_jobthread_fetch(
        context,
        &mut context.sentbox_thread.clone().write().unwrap(),
        use_network,
    );
}

pub unsafe fn dc_perform_sentbox_idle(context: &Context) {
    let use_network = context
        .sql
        .get_config_int(context, "sentbox_watch")
        .unwrap_or_else(|| 1);
    dc_jobthread_idle(
        context,
        &context.sentbox_thread.clone().read().unwrap(),
        use_network,
    );
}

pub unsafe fn dc_interrupt_sentbox_idle(context: &Context) {
    dc_jobthread_interrupt_idle(context, &context.sentbox_thread.clone().read().unwrap());
}

pub unsafe fn dc_perform_smtp_jobs(context: &Context) {
    let probe_smtp_network = {
        let &(ref lock, _) = &*context.smtp_state.clone();
        let mut state = lock.lock().unwrap();

        let probe_smtp_network = state.probe_network;
        state.probe_network = 0;
        state.perform_jobs_needed = 0;

        if 0 != state.suspended {
            info!(context, 0, "SMTP-jobs suspended.",);
            return;
        }
        state.doing_jobs = 1;
        probe_smtp_network
    };

    info!(context, 0, "SMTP-jobs started...",);
    dc_job_perform(context, 5000, probe_smtp_network);
    info!(context, 0, "SMTP-jobs ended.");

    {
        let &(ref lock, _) = &*context.smtp_state.clone();
        let mut state = lock.lock().unwrap();

        state.doing_jobs = 0;
    }
}

pub unsafe fn dc_perform_smtp_idle(context: &Context) {
    info!(context, 0, "SMTP-idle started...",);
    {
        let &(ref lock, ref cvar) = &*context.smtp_state.clone();
        let mut state = lock.lock().unwrap();

        if state.perform_jobs_needed == 1 {
            info!(
                context,
                0, "SMTP-idle will not be started because of waiting jobs.",
            );
        } else {
            let dur = get_next_wakeup_time(context, 5000);

            loop {
                let res = cvar.wait_timeout(state, dur).unwrap();
                state = res.0;

                if state.idle == true || res.1.timed_out() {
                    // We received the notification and the value has been updated, we can leave.
                    break;
                }
            }
            state.idle = false;
        }
    }

    info!(context, 0, "SMTP-idle ended.",);
}

unsafe fn get_next_wakeup_time(context: &Context, thread: libc::c_int) -> Duration {
    let t: i64 = context
        .sql
        .query_row_col(
            context,
            "SELECT MIN(desired_timestamp) FROM jobs WHERE thread=?;",
            params![thread],
            0,
        )
        .unwrap_or_default();

    let mut wakeup_time = Duration::new(10 * 60, 0);
    let now = time();
    if t > 0 {
        if t > now {
            wakeup_time = Duration::new((t - now) as u64, 0);
        } else {
            wakeup_time = Duration::new(0, 0);
        }
    }

    wakeup_time
}

pub unsafe fn dc_maybe_network(context: &Context) {
    {
        let &(ref lock, _) = &*context.smtp_state.clone();
        let mut state = lock.lock().unwrap();
        state.probe_network = 1;

        *context.probe_imap_network.write().unwrap() = 1;
    }

    dc_interrupt_smtp_idle(context);
    dc_interrupt_imap_idle(context);
    dc_interrupt_mvbox_idle(context);
    dc_interrupt_sentbox_idle(context);
}

pub fn dc_job_action_exists(context: &Context, action: libc::c_int) -> bool {
    context
        .sql
        .exists("SELECT id FROM jobs WHERE action=?;", params![action])
        .unwrap_or_default()
}

/* special case for DC_JOB_SEND_MSG_TO_SMTP */
pub unsafe fn dc_job_send_msg(context: &Context, msg_id: uint32_t) -> libc::c_int {
    let mut success = 0;
    let mut mimefactory = dc_mimefactory_t {
        from_addr: 0 as *mut libc::c_char,
        from_displayname: 0 as *mut libc::c_char,
        selfstatus: 0 as *mut libc::c_char,
        recipients_names: 0 as *mut clist,
        recipients_addr: 0 as *mut clist,
        timestamp: 0,
        rfc724_mid: 0 as *mut libc::c_char,
        loaded: DC_MF_NOTHING_LOADED,
        msg: 0 as *mut dc_msg_t,
        chat: 0 as *mut Chat,
        increation: 0,
        in_reply_to: 0 as *mut libc::c_char,
        references: 0 as *mut libc::c_char,
        req_mdn: 0,
        out: 0 as *mut MMAPString,
        out_encrypted: 0,
        out_gossiped: 0,
        out_last_added_location_id: 0,
        error: 0 as *mut libc::c_char,
        context,
    };
    dc_mimefactory_init(&mut mimefactory, context);
    /* load message data */
    if 0 == dc_mimefactory_load_msg(&mut mimefactory, msg_id) || mimefactory.from_addr.is_null() {
        warn!(
            context,
            0, "Cannot load data to send, maybe the message is deleted in between.",
        );
    } else {
        // no redo, no IMAP. moreover, as the data does not exist, there is no need in calling dc_set_msg_failed()
        if (*mimefactory.msg).type_0 == 20i32
            || (*mimefactory.msg).type_0 == 21i32
            || (*mimefactory.msg).type_0 == 40i32
            || (*mimefactory.msg).type_0 == 41i32
            || (*mimefactory.msg).type_0 == 50i32
            || (*mimefactory.msg).type_0 == 60i32
        {
            let pathNfilename = dc_param_get(
                (*mimefactory.msg).param,
                'f' as i32,
                0 as *const libc::c_char,
            );
            if !pathNfilename.is_null() {
                if ((*mimefactory.msg).type_0 == 20i32 || (*mimefactory.msg).type_0 == 21i32)
                    && 0 == dc_param_exists((*mimefactory.msg).param, 'w' as i32)
                {
                    let mut buf: *mut libc::c_uchar = 0 as *mut libc::c_uchar;
                    let mut buf_bytes: size_t = 0;
                    let mut w: uint32_t = 0;
                    let mut h: uint32_t = 0;
                    dc_param_set_int((*mimefactory.msg).param, 'w' as i32, 0i32);
                    dc_param_set_int((*mimefactory.msg).param, 'h' as i32, 0i32);
                    if 0 != dc_read_file(
                        context,
                        pathNfilename,
                        &mut buf as *mut *mut libc::c_uchar as *mut *mut libc::c_void,
                        &mut buf_bytes,
                    ) {
                        if 0 != dc_get_filemeta(
                            buf as *const libc::c_void,
                            buf_bytes,
                            &mut w,
                            &mut h,
                        ) {
                            dc_param_set_int((*mimefactory.msg).param, 'w' as i32, w as int32_t);
                            dc_param_set_int((*mimefactory.msg).param, 'h' as i32, h as int32_t);
                        }
                    }
                    free(buf as *mut libc::c_void);
                    dc_msg_save_param_to_disk(mimefactory.msg);
                }
            }
            free(pathNfilename as *mut libc::c_void);
        }
        /* create message */
        if 0 == dc_mimefactory_render(&mut mimefactory) {
            dc_set_msg_failed(context, msg_id, mimefactory.error);
        } else if 0 != dc_param_get_int((*mimefactory.msg).param, 'c' as i32, 0)
            && 0 == mimefactory.out_encrypted
        {
            warn!(
                context,
                0,
                "e2e encryption unavailable {} - {}",
                msg_id,
                dc_param_get_int((*mimefactory.msg).param, 'c' as i32, 0),
            );
            dc_set_msg_failed(
                context,
                msg_id,
                b"End-to-end-encryption unavailable unexpectedly.\x00" as *const u8
                    as *const libc::c_char,
            );
        } else {
            /* unrecoverable */
            if clist_search_string_nocase(mimefactory.recipients_addr, mimefactory.from_addr)
                == 0i32
            {
                clist_insert_after(
                    mimefactory.recipients_names,
                    (*mimefactory.recipients_names).last,
                    0 as *mut libc::c_void,
                );
                clist_insert_after(
                    mimefactory.recipients_addr,
                    (*mimefactory.recipients_addr).last,
                    dc_strdup(mimefactory.from_addr) as *mut libc::c_void,
                );
            }
            if 0 != mimefactory.out_gossiped {
                dc_set_gossiped_timestamp(context, (*mimefactory.msg).chat_id, time());
            }
            if 0 != mimefactory.out_last_added_location_id {
                dc_set_kml_sent_timestamp(context, (*mimefactory.msg).chat_id, time());
                if 0 == (*mimefactory.msg).hidden {
                    dc_set_msg_location_id(
                        context,
                        (*mimefactory.msg).id,
                        mimefactory.out_last_added_location_id,
                    );
                }
            }
            if 0 != mimefactory.out_encrypted
                && dc_param_get_int((*mimefactory.msg).param, 'c' as i32, 0i32) == 0i32
            {
                dc_param_set_int((*mimefactory.msg).param, 'c' as i32, 1i32);
                dc_msg_save_param_to_disk(mimefactory.msg);
            }
            dc_add_to_keyhistory(
                context,
                0 as *const libc::c_char,
                0,
                0 as *const libc::c_char,
                0 as *const libc::c_char,
            );
            success = dc_add_smtp_job(context, 5901i32, &mut mimefactory);
        }
    }
    dc_mimefactory_empty(&mut mimefactory);

    success
}<|MERGE_RESOLUTION|>--- conflicted
+++ resolved
@@ -48,22 +48,14 @@
 }
 
 pub unsafe fn dc_perform_imap_jobs(context: &Context) {
-<<<<<<< HEAD
     info!(context, 0, "dc_perform_imap_jobs starting.",);
-=======
-    info!(context, 0, "INBOX-jobs started...",);
->>>>>>> 0c5015d9
 
     let probe_imap_network = *context.probe_imap_network.clone().read().unwrap();
     *context.probe_imap_network.write().unwrap() = 0;
     *context.perform_inbox_jobs_needed.write().unwrap() = 0;
 
     dc_job_perform(context, 100, probe_imap_network);
-<<<<<<< HEAD
     info!(context, 0, "dc_perform_imap_jobs ended.",);
-=======
-    info!(context, 0, "INBOX-jobs ended.",);
->>>>>>> 0c5015d9
 }
 
 unsafe fn dc_job_perform(context: &Context, thread: libc::c_int, probe_network: libc::c_int) {
@@ -290,23 +282,10 @@
 
     /* connect to SMTP server, if not yet done */
     if !context.smtp.lock().unwrap().is_connected() {
-<<<<<<< HEAD
-        let loginparam: *mut dc_loginparam_t = dc_loginparam_new();
-        dc_loginparam_read(
-            context,
-            loginparam,
-            &context.sql,
-            b"configured_\x00" as *const u8 as *const libc::c_char,
-        );
-        let connected = context.smtp.lock().unwrap().connect(context, loginparam);
-        dc_loginparam_unref(loginparam);
-        if !connected {
-=======
         let loginparam = dc_loginparam_read(context, &context.sql, "configured_");
         let connected = context.smtp.lock().unwrap().connect(context, &loginparam);
 
-        if 0 == connected {
->>>>>>> 0c5015d9
+        if connected {
             dc_job_try_again_later(job, 3i32, 0 as *const libc::c_char);
             current_block = 14216916617354591294;
         } else {
@@ -932,11 +911,7 @@
 
 pub unsafe fn dc_perform_imap_fetch(context: &Context) {
     let inbox = context.inbox.read().unwrap();
-<<<<<<< HEAD
-    info!(context, 0, "dc_perform_imap_fetch got inbox");
-=======
     let start = clock();
->>>>>>> 0c5015d9
 
     if 0 == connect_to_inbox(context, &inbox) {
         return;
